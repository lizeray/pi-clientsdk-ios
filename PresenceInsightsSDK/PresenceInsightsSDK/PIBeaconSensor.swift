/**
*   PresenceInsightsSDK
*   PIBeaconSensor.swift
*
*   Handles all beacon and location management.
*
*   Copyright (c) 2015 IBM Corporation. All rights reserved.
*
*   Licensed under the Apache License, Version 2.0 (the "License");
*   you may not use this file except in compliance with the License.
*   You may obtain a copy of the License at
*
*   http://www.apache.org/licenses/LICENSE-2.0
*
*   Unless required by applicable law or agreed to in writing, software
*   distributed under the License is distributed on an "AS IS" BASIS,
*   WITHOUT WARRANTIES OR CONDITIONS OF ANY KIND, either express or implied.
*   See the License for the specific language governing permissions and
*   limitations under the License.
**/

import UIKit
import CoreLocation

// MARK: - Delegate protocol.
public protocol PIBeaconSensorDelegate {
    func didRangeBeacons(beacons:[CLBeacon])
    func didEnterRegion(region: CLRegion)
    func didExitRegion(region: CLRegion)
}

// MARK: - PIBeaconSensor object
public class PIBeaconSensor: NSObject {
    
    private var PI_REPORT_INTERVAL: NSTimeInterval = 5
    
    public var delegate: PIBeaconSensorDelegate?
    
    private var _piAdapter: PIAdapter!
    private var _locationManager: CLLocationManager!
    private var _regionManager: RegionManager!
    private var _lastDetected: NSDate!
    
    public init(adapter: PIAdapter) {
        
        super.init()
        
        _piAdapter = adapter
        _locationManager = CLLocationManager()
        _locationManager.delegate = self
        _locationManager.requestAlwaysAuthorization()
<<<<<<< HEAD
        _regionManager = RegionManager()
=======
        
        // to enable ranging in the background
        _locationManager.startUpdatingLocation()
        // we are only interested in beacons, so this accuracy will not require Wifi or GPS, which will save battery
        _locationManager.desiredAccuracy = kCLLocationAccuracyThreeKilometers
>>>>>>> 67720091
    }
    
    /**
    Public function to start sensing and ranging beacons.

    - parameter callback: Returns result of starting the sensor as a boolean.
    */
    public func start(callback:(NSError!)->()) {
        _piAdapter.getAllBeaconRegions({regions, error in
            
            guard error == nil else {
                callback(error)
                return
            }
            
            if regions.count > 0 {
                self._regionManager.addUuidRegions(regions)
            } else {
                self._piAdapter.printDebug("No Regions to monitor.")
            }
            callback(nil)
        })
    }
    
    /**
    Convenience function to start sensing and ranging beacons.
    
    - parameter callback: Returns result of starting the sensor as a boolean.
    */
    public func start() {
        start({error in
            self._piAdapter.printDebug("Failed to start beacon sensing: \(error)")
        })
    }
    
    /**
    Public function to stop beacon sensing and ranging.
    */
    public func stop() {
<<<<<<< HEAD
        _piAdapter.printDebug("Stopped monitoring regions.")
        _regionManager.removeAllRegions()
=======
        if _monitoredRegions.count > 0 {
            for region in _monitoredRegions {
                self._locationManager.stopMonitoringForRegion(region)
                self._locationManager.stopRangingBeaconsInRegion(region)
            }
            self._monitoredRegions = []
            _piAdapter.printDebug("Stopped monitoring regions.")
        }
    }
    
    /**
    Public function to start sensing and ranging beacons in a specific region.
    
    - parameter region: The region to look for.
    */
    public func startForRegion(region: CLBeaconRegion) {
        
        region.notifyEntryStateOnDisplay = true

        self._locationManager.startMonitoringForRegion(region)
        self._locationManager.startRangingBeaconsInRegion(region)
        self._monitoredRegions.append(region)
        
>>>>>>> 67720091
    }
    
    /**
    Public function to set the frequency to report to PI.
    
    - parameter interval: The time interval between sending a beacon payload to PI. (milliseconds)
    */
    public func setReportInterval(interval: NSTimeInterval) {
        PI_REPORT_INTERVAL = interval
    }
    
    /**
    Private function to convert a CLProximity to a String.
    
    - parameter proximity: CLProximity to convert.
    
    - returns: String value of CLProximity.
    */
    private func proximityToString(proximity: CLProximity) -> String {
        switch (proximity) {
        case CLProximity.Far:
            return "Far"
        case CLProximity.Immediate:
            return "Immediate"
        case CLProximity.Near:
            return "Near"
        case CLProximity.Unknown:
            return "Unknown"
        }
    }
    
    /**
    Private function to convert an NSDate to an ISO8601 time string.
    
    - parameter detectedTime: NSDate to convert.
    
    - returns: ISO8601 formatted time string.
    */
    private func timeAsISO8601String(detectedTime: NSDate) -> String {
        let dateFormatter = NSDateFormatter()
        let enUSPOSIXLocale = NSLocale(localeIdentifier: "en_US_POSIX")
        dateFormatter.locale = enUSPOSIXLocale
        dateFormatter.dateFormat = "yyyy-MM-dd'T'HH:mm:ss.SSSZZZZZ"
        
        return dateFormatter.stringFromDate(detectedTime)
    }
    
    /**
    Private function to append the detected time to the beacon that was detected.
    
    - parameter beacon:       The detected beacon.
    - parameter detectedTime: The time the beacon was detected.
    
    - returns: Dictionary of containing both the beacon data and the detected time.
    */
    private func createDictionaryWith(beacon: CLBeacon, detectedTime: NSDate) -> [String: AnyObject] {
        var dictionary = [String: AnyObject]()
        dictionary["descriptor"] = UIDevice.currentDevice().identifierForVendor?.UUIDString.lowercaseString
        dictionary["detectedTime"] = timeAsISO8601String(detectedTime)
        
        var data = [String: AnyObject]()
        
        data["rssi"] = beacon.rssi
        data["accuracy"] = beacon.accuracy
        data["proximityUUID"] = beacon.proximityUUID.UUIDString.lowercaseString
        data["major"] = beacon.major.stringValue
        data["minor"] = beacon.minor.stringValue
        data["proximity"] = proximityToString(beacon.proximity)
        
        dictionary["data"] = data
        
        return dictionary
    }
    
}

// MARK: - CLLocationManagerDelegate functions
extension PIBeaconSensor: CLLocationManagerDelegate {
    
    public func locationManager(manager: CLLocationManager, didEnterRegion region: CLRegion) {
        _piAdapter.printDebug("Did Enter Region: " + region.description)
        if let d = delegate {
            d.didEnterRegion(region)
        }
    }
    
    public func locationManager(manager: CLLocationManager, didExitRegion region: CLRegion) {
        _piAdapter.printDebug("Did Exit Region: " + region.description)
        if let d = delegate {
            d.didExitRegion(region)
        }
    }
    
    public func locationManager(manager: CLLocationManager, didRangeBeacons beacons: [CLBeacon], inRegion region: CLBeaconRegion) {
        _piAdapter.printDebug("Did Range Beacons In Region: " + region.description)
        
        let detectedTime = NSDate()
        let lastReport: NSTimeInterval!
        if (_lastDetected != nil) {
            lastReport = detectedTime.timeIntervalSinceDate(_lastDetected)
        } else {
            lastReport = PI_REPORT_INTERVAL + 1
        }
        
        if lastReport > PI_REPORT_INTERVAL {
            _lastDetected = detectedTime
            var beaconData: [[String: AnyObject]] = []
            for beacon in beacons {
                beaconData.append(self.createDictionaryWith(beacon, detectedTime: detectedTime))
            }
            _piAdapter.sendBeaconPayload(beaconData)
        }
        
        if let d = delegate {
            d.didRangeBeacons(beacons)
        }
        
        _regionManager.addBeaconRegions(beacons)
        _regionManager.didRangeInRegion(region)
    }
    
    public func locationManager(manager: CLLocationManager, didStartMonitoringForRegion region: CLRegion) {
        if let r = region as? CLBeaconRegion {
            _piAdapter.printDebug("Started monitoring region: " + r.proximityUUID.UUIDString)
        }
    }
    
    public func locationManager(manager: CLLocationManager, monitoringDidFailForRegion region: CLRegion?, withError error: NSError) {
        if let r = region as? CLBeaconRegion {
            _piAdapter.printDebug("Failed to monitor for region: " + r.proximityUUID.UUIDString + " Error: \(error)")
        }
    }
    
    public func locationManager(manager: CLLocationManager, rangingBeaconsDidFailForRegion region: CLBeaconRegion, withError error: NSError) {
        _piAdapter.printDebug("Failed to range beacons in region: " + region.proximityUUID.UUIDString + " Error: \(error)")
    }
    
    public func locationManager(manager: CLLocationManager, didFailWithError error: NSError) {
        _piAdapter.printDebug("Location Manager failed with error: \(error)")
    }
    
}<|MERGE_RESOLUTION|>--- conflicted
+++ resolved
@@ -49,15 +49,7 @@
         _locationManager = CLLocationManager()
         _locationManager.delegate = self
         _locationManager.requestAlwaysAuthorization()
-<<<<<<< HEAD
-        _regionManager = RegionManager()
-=======
-        
-        // to enable ranging in the background
-        _locationManager.startUpdatingLocation()
-        // we are only interested in beacons, so this accuracy will not require Wifi or GPS, which will save battery
-        _locationManager.desiredAccuracy = kCLLocationAccuracyThreeKilometers
->>>>>>> 67720091
+        _regionManager = RegionManager(locationManager: _locationManager)
     }
     
     /**
@@ -74,6 +66,7 @@
             }
             
             if regions.count > 0 {
+                self._regionManager.start()
                 self._regionManager.addUuidRegions(regions)
             } else {
                 self._piAdapter.printDebug("No Regions to monitor.")
@@ -97,35 +90,10 @@
     Public function to stop beacon sensing and ranging.
     */
     public func stop() {
-<<<<<<< HEAD
-        _piAdapter.printDebug("Stopped monitoring regions.")
-        _regionManager.removeAllRegions()
-=======
-        if _monitoredRegions.count > 0 {
-            for region in _monitoredRegions {
-                self._locationManager.stopMonitoringForRegion(region)
-                self._locationManager.stopRangingBeaconsInRegion(region)
-            }
-            self._monitoredRegions = []
-            _piAdapter.printDebug("Stopped monitoring regions.")
-        }
-    }
-    
-    /**
-    Public function to start sensing and ranging beacons in a specific region.
-    
-    - parameter region: The region to look for.
-    */
-    public func startForRegion(region: CLBeaconRegion) {
-        
-        region.notifyEntryStateOnDisplay = true
-
-        self._locationManager.startMonitoringForRegion(region)
-        self._locationManager.startRangingBeaconsInRegion(region)
-        self._monitoredRegions.append(region)
-        
->>>>>>> 67720091
-    }
+        _piAdapter.printDebug("Stopped sensing for beacons.")
+        _regionManager.stop()
+    }
+    
     
     /**
     Public function to set the frequency to report to PI.
@@ -204,8 +172,13 @@
 // MARK: - CLLocationManagerDelegate functions
 extension PIBeaconSensor: CLLocationManagerDelegate {
     
+    public func locationManager(manager: CLLocationManager, didDetermineState state: CLRegionState, forRegion region: CLRegion) {
+        _regionManager.didDetermineState(state, region: region)
+    }
+
     public func locationManager(manager: CLLocationManager, didEnterRegion region: CLRegion) {
         _piAdapter.printDebug("Did Enter Region: " + region.description)
+        _regionManager.didEnterRegion(region)
         if let d = delegate {
             d.didEnterRegion(region)
         }
@@ -213,6 +186,7 @@
     
     public func locationManager(manager: CLLocationManager, didExitRegion region: CLRegion) {
         _piAdapter.printDebug("Did Exit Region: " + region.description)
+        _regionManager.didExitRegion(region)
         if let d = delegate {
             d.didExitRegion(region)
         }
@@ -243,7 +217,6 @@
         }
         
         _regionManager.addBeaconRegions(beacons)
-        _regionManager.didRangeInRegion(region)
     }
     
     public func locationManager(manager: CLLocationManager, didStartMonitoringForRegion region: CLRegion) {
