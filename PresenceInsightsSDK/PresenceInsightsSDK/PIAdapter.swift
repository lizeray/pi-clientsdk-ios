--- conflicted
+++ resolved
@@ -40,11 +40,8 @@
     
     private var _baseURL: String!
     private var _configURL: String!
-<<<<<<< HEAD
     private var _deviceURL: String!
-=======
     private var _configURL_v2: String!
->>>>>>> b89cf810
     private var _tenantCode: String!
     private var _orgCode: String!
     private var _authorization: String!
@@ -68,11 +65,8 @@
         _orgCode = org
         _baseURL = baseURL
         _configURL = _baseURL + _configSegment + "tenants/" + _tenantCode + "/orgs/" + _orgCode
-<<<<<<< HEAD
         _deviceURL = _baseURL + _deviceSegment + "tenants/" + _tenantCode + "/orgs/" + _orgCode
-=======
         _configURL_v2 = _baseURL + _configSegment_v2 + "tenants/" + _tenantCode + "/orgs/" + _orgCode
->>>>>>> b89cf810
         
         let authorizationString = username + ":" + password
         _authorization = "Basic " + (authorizationString.dataUsingEncoding(NSASCIIStringEncoding)?.base64EncodedStringWithOptions(NSDataBase64EncodingOptions.Encoding76CharacterLineLength))!
